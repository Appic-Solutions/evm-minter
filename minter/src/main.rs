use candid::{Nat, Principal};
use evm_minter::address::{validate_address_as_destination, AddressValidationError};
use evm_minter::candid_types::chain_data::ChainData;
use evm_minter::candid_types::events::{
    Event as CandidEvent, EventSource as CandidEventSource, GetEventsArg, GetEventsResult,
};
use evm_minter::candid_types::wrapped_icrc::{
    RetrieveWrapIcrcRequest, WrapIcrcArg, WrapIcrcError, WrappedIcrcToken,
};
use evm_minter::contract_logs::types::{
    ReceivedBurnEvent, ReceivedErc20Event, ReceivedNativeEvent, ReceivedWrappedIcrcDeployedEvent,
};
use evm_minter::contract_logs::EventSource;
use evm_minter::deposit::{
    apply_safe_threshold_to_latest_block_numner, scrape_logs, validate_log_scraping_request,
};

use evm_minter::candid_types::{
    self, AddErc20Token, DepositStatus, Icrc28TrustedOriginsResponse, IcrcBalance,
    RequestScrapingError,
};
use evm_minter::candid_types::{
    withdraw_erc20::RetrieveErc20Request, withdraw_erc20::WithdrawErc20Arg,
    withdraw_erc20::WithdrawErc20Error,
};
use evm_minter::candid_types::{
    withdraw_native::WithdrawalArg, withdraw_native::WithdrawalDetail,
    withdraw_native::WithdrawalError, withdraw_native::WithdrawalSearchParameter,
    Eip1559TransactionPrice, Eip1559TransactionPriceArg, Erc20Balance, GasFeeEstimate, MinterInfo,
    RetrieveNativeRequest, RetrieveWithdrawalStatus,
};

use evm_minter::erc20::ERC20Token;
use evm_minter::eth_types::fee_hisotry_parser::parse_fee_history;
use evm_minter::eth_types::Address;
use evm_minter::evm_config::EvmNetwork;
use evm_minter::guard::retrieve_withdraw_guard;
use evm_minter::icrc_client::{LedgerBurnError, LedgerClient};
use evm_minter::lifecycle::MinterArg;
use evm_minter::logs::INFO;
use evm_minter::lsm_client::lazy_add_native_ls_to_lsm_canister;
use evm_minter::memo::BurnMemo;
use evm_minter::numeric::{BlockNumber, Erc20Value, LedgerBurnIndex, Wei};
use evm_minter::rpc_client::providers::Provider;
use evm_minter::rpc_declarations::Hash;
use evm_minter::state::audit::{process_event, EventType};
use evm_minter::state::event::Event;
use evm_minter::state::transactions::{
    Erc20Approve, Erc20WithdrawalRequest, NativeWithdrawalRequest, Reimbursed, ReimbursementIndex,
    ReimbursementRequest,
};
use evm_minter::state::{
    lazy_call_ecdsa_public_key, mutate_state, read_state, transactions, State, STATE,
};
use evm_minter::storage::set_rpc_api_key;
use evm_minter::tx::gas_fees::{
    estimate_transaction_fee, lazy_refresh_gas_fee_estimate, DEFAULT_L1_BASE_GAS_FEE,
};
use evm_minter::withdraw::{
    process_reimbursement, process_retrieve_tokens_requests, ERC20_APPROVAL_TRANSACTION_GAS_LIMIT,
    ERC20_MINT_TRANSACTION_GAS_LIMIT, ERC20_WITHDRAWAL_TRANSACTION_GAS_LIMIT,
    NATIVE_WITHDRAWAL_TRANSACTION_GAS_LIMIT,
};
use evm_minter::{
    state, storage, APPIC_CONTROLLER_PRINCIPAL, PROCESS_REIMBURSEMENT,
    PROCESS_TOKENS_RETRIEVE_TRANSACTIONS_INTERVAL, RPC_HELPER_PRINCIPAL,
    SCRAPING_CONTRACT_LOGS_INTERVAL,
};
use ic_canister_log::log;
use ic_cdk::{init, post_upgrade, pre_upgrade, query, update};
use std::collections::BTreeSet;
use std::convert::TryFrom;
use std::str::FromStr;
use std::time::Duration;

// Set api_keys for rpc providers
const ANKR_API_KEY: Option<&'static str> = option_env!("Ankr_Api_Key");
const LLAMA_API_KEY: Option<&'static str> = option_env!("Llama_Api_Key");
const DRPC_API_KEY: Option<&'static str> = option_env!("DRPC_Api_Key");
const ALCHEMY_API_KEY: Option<&'static str> = option_env!("Alchemy_Api_Key");

fn validate_caller_not_anonymous() -> candid::Principal {
    let principal = ic_cdk::api::msg_caller();
    if principal == candid::Principal::anonymous() {
        panic!("anonymous principal is not allowed");
    }
    principal
}

fn setup_timers() {
    ic_cdk_timers::set_timer(Duration::from_secs(0), || {
        // Initialize the minter's public key to make the address known.
        ic_cdk::futures::spawn_017_compat(async {
            let _ = lazy_call_ecdsa_public_key().await;
        })
    });

    ic_cdk_timers::set_timer(Duration::from_secs(0), || {
        // Initialize the Gas fee estimate for eip1559 transaction price
        ic_cdk::futures::spawn_017_compat(async {
            let _ = lazy_refresh_gas_fee_estimate().await;
        })
    });

    // Start scraping logs immediately after the install, then repeat with the interval.
    ic_cdk_timers::set_timer(Duration::from_secs(0), || {
        ic_cdk::futures::spawn_017_compat(scrape_logs())
    });
    ic_cdk_timers::set_timer_interval(SCRAPING_CONTRACT_LOGS_INTERVAL, || {
        ic_cdk::futures::spawn_017_compat(scrape_logs())
    });
    ic_cdk_timers::set_timer_interval(PROCESS_TOKENS_RETRIEVE_TRANSACTIONS_INTERVAL, || {
        ic_cdk::futures::spawn_017_compat(process_retrieve_tokens_requests())
    });
    ic_cdk_timers::set_timer_interval(PROCESS_REIMBURSEMENT, || {
        ic_cdk::futures::spawn_017_compat(process_reimbursement())
    });
}

#[init]
async fn init(arg: MinterArg) {
    match arg {
        MinterArg::InitArg(init_arg) => {
            log!(INFO, "[init]: initialized minter with arg: {:?}", init_arg);
            STATE.with(|cell| {
                storage::record_event(EventType::Init(init_arg.clone()));
                *cell.borrow_mut() = Some(
                    State::try_from(init_arg.clone()).expect("BUG: failed to initialize minter"),
                )
            });
        }

        MinterArg::UpgradeArg(_) => {
            ic_cdk::trap("cannot init canister state with upgrade args");
        }
    }

    let ankr_api_key = ANKR_API_KEY.unwrap();
    let llama_api_key = LLAMA_API_KEY.unwrap();
    let drpc_api_key = DRPC_API_KEY.unwrap();
    let alchemy_api_key = ALCHEMY_API_KEY.unwrap();

    set_rpc_api_key(Provider::Ankr, ankr_api_key.to_string());
    set_rpc_api_key(Provider::LlamaNodes, llama_api_key.to_string());
    set_rpc_api_key(Provider::DRPC, drpc_api_key.to_string());
    set_rpc_api_key(Provider::Alchemy, alchemy_api_key.to_string());

    // Add native ledger suite to the lsm canister.
    ic_cdk_timers::set_timer(Duration::from_secs(0), || {
        ic_cdk::futures::spawn_017_compat(async {
            let _ = lazy_add_native_ls_to_lsm_canister().await;
        })
    });

    setup_timers();
}

fn emit_preupgrade_events() {
    read_state(|s| {
        storage::record_event(EventType::SyncedToBlock {
            block_number: s.last_scraped_block_number,
        });
    });
}

#[pre_upgrade]
fn pre_upgrade() {
    emit_preupgrade_events();
}

#[post_upgrade]
fn post_upgrade(minter_arg: Option<MinterArg>) {
    use evm_minter::lifecycle;
    match minter_arg {
        Some(MinterArg::InitArg(_)) => {
            ic_cdk::trap("cannot upgrade canister state with init args");
        }
        Some(MinterArg::UpgradeArg(upgrade_args)) => lifecycle::post_upgrade(Some(upgrade_args)),
        None => lifecycle::post_upgrade(None),
    }

    let ankr_api_key = ANKR_API_KEY.unwrap();
    let llama_api_key = LLAMA_API_KEY.unwrap();
    let drpc_api_key = DRPC_API_KEY.unwrap();
    let alchemy_api_key = ALCHEMY_API_KEY.unwrap();

    set_rpc_api_key(Provider::Ankr, ankr_api_key.to_string());
    set_rpc_api_key(Provider::LlamaNodes, llama_api_key.to_string());
    set_rpc_api_key(Provider::DRPC, drpc_api_key.to_string());
    set_rpc_api_key(Provider::Alchemy, alchemy_api_key.to_string());

    setup_timers();
}

#[update]
async fn minter_address() -> String {
    state::minter_address().await.to_string()
}

#[query]
async fn smart_contract_address() -> Option<Vec<String>> {
    read_state(|s| {
        s.helper_contract_addresses.as_ref().map(|addresses| {
            addresses
                .into_iter()
                .map(|address| address.to_string())
                .collect()
        })
    })
}

/// Estimate price of EIP-1559 transaction based on the
/// `base_fee_per_gas` included in the last Latest block.
#[query]
async fn eip_1559_transaction_price(
    token: Option<Eip1559TransactionPriceArg>,
) -> Eip1559TransactionPrice {
    let gas_limit = match token {
        None => NATIVE_WITHDRAWAL_TRANSACTION_GAS_LIMIT,
        Some(Eip1559TransactionPriceArg { erc20_ledger_id }) => {
            match read_state(|s| s.find_erc20_token_by_ledger_id(&erc20_ledger_id)) {
                Some(_) => ERC20_WITHDRAWAL_TRANSACTION_GAS_LIMIT,
                None => {
                    if erc20_ledger_id == read_state(|s| s.native_ledger_id) {
                        NATIVE_WITHDRAWAL_TRANSACTION_GAS_LIMIT
                    } else {
<<<<<<< HEAD
                        ic_cdk::trap(&format!(
                            "ERROR: Unsupported ckERC20 token ledger {erc20_ledger_id}"
=======
                        ic_cdk::trap(format!(
                            r#"ERROR: Unsupported ckERC20 token ledger {erc20_ledger_id}"#
>>>>>>> 7494e9d3
                        ))
                    }
                }
            }
        }
    };
    match read_state(|s| s.last_transaction_price_estimate.clone()) {
        Some((ts, estimate)) => {
            let mut result = Eip1559TransactionPrice::from(estimate.to_price(gas_limit));
            result.timestamp = Some(ts);
            result
        }
        None => ic_cdk::trap("ERROR: last transaction price estimate is not available"),
    }
}

/// Returns the current parameters used by the minter.
/// This includes information that can be retrieved form other endpoints as well.
/// To retain some flexibility in the API all fields in the return value are optional.
#[allow(deprecated)]
#[query]
async fn get_minter_info() -> MinterInfo {
    read_state(|s| {
        let erc20_balances = Some(
            s.supported_erc20_tokens()
                .map(|token| Erc20Balance {
                    erc20_contract_address: token.erc20_contract_address.to_string(),
                    balance: s
                        .erc20_balances
                        .balance_of(&token.erc20_contract_address)
                        .into(),
                })
                .collect(),
        );
        let supported_erc20_tokens = Some(
            s.supported_erc20_tokens()
                .map(candid_types::Erc20Token::from)
                .collect(),
        );

        let icrc_balances = Some(
            s.icrc_balances
                .balance_by_icrc_ledger
                .iter()
                .map(|(token, balance)| IcrcBalance {
                    icrc_token: *token,
                    balance: (*balance).into(),
                })
                .collect(),
        );

        let wrapped_icrc_tokens = Some(
            s.wrapped_icrc_tokens
                .iter()
                .map(|(token, erc20_address, _)| WrappedIcrcToken {
                    base_token: *token,
                    deployed_wrapped_erc20: erc20_address.to_string(),
                })
                .collect(),
        );

        MinterInfo {
            minter_address: s.minter_address().map(|a| a.to_string()),
            helper_smart_contract_address: s
                .helper_contract_addresses
                .as_ref()
                .and_then(|addresses| addresses.first().map(|address| address.to_string())),

            helper_smart_contract_addresses: s.helper_contract_addresses.as_ref().map(
                |addresses| {
                    addresses
                        .iter()
                        .map(|address| address.to_string())
                        .collect()
                },
            ),
            supported_erc20_tokens,
            minimum_withdrawal_amount: Some(s.native_minimum_withdrawal_amount.into()),
            deposit_native_fee: None,
            withdrawal_native_fee: s.withdrawal_native_fee.map(|fee| fee.into()),
            block_height: Some(s.block_height.into()),
            last_observed_block_number: s.last_observed_block_number.map(|n| n.into()),
            native_balance: Some(s.native_balance.native_balance().into()),
            last_gas_fee_estimate: s.last_transaction_price_estimate.as_ref().map(
                |(timestamp, estimate)| GasFeeEstimate {
                    max_fee_per_gas: estimate.estimate_max_fee_per_gas().into(),
                    max_priority_fee_per_gas: estimate.max_priority_fee_per_gas.into(),
                    timestamp: *timestamp,
                },
            ),
            erc20_balances,
            last_scraped_block_number: Some(s.last_scraped_block_number.into()),
            native_twin_token_ledger_id: Some(s.native_ledger_id),
            ledger_suite_manager_id: s.ledger_suite_manager_id,
            swap_canister_id: s.dex_canister_id,
            total_collected_operation_fee: Some(
                s.native_balance.total_collected_operation_native_fee.into(),
            ),
            icrc_balances,
            wrapped_icrc_tokens,
        }
    })
}

// The logs are scraped automatically every 10 minutes, however if a user deposits some funds in the smart contract they can all this function
// with the block number that deposit transaction is located at, and the minter would scrape the logs after necessary validation.
// Validation factors:
// 1: The provided block number should be greater than last observed block number.
// 2: There should be at least a minute of gap between the last time this function was called and now.
// Meaning that this function can only be called onces in a minute due to cycle drain attacks.
#[update]
async fn request_scraping_logs() -> Result<(), RequestScrapingError> {
    let last_log_scraping_time = read_state(|s| s.last_log_scraping_time)
        .expect("The block time should not be null at the time of this function call");

    let now_ns = ic_cdk::api::time();

    validate_log_scraping_request(last_log_scraping_time, now_ns)?;

    ic_cdk_timers::set_timer(Duration::from_secs(0), || {
        ic_cdk::futures::spawn_017_compat(scrape_logs())
    });

    Ok(())
}

#[query]
async fn retrieve_deposit_status(tx_hash: String) -> Option<DepositStatus> {
    read_state(|s| {
        s.get_deposit_status(Hash::from_str(&tx_hash).expect("Invalid transaction hash"))
    })
}

#[update]
async fn withdraw_native_token(
    WithdrawalArg { amount, recipient }: WithdrawalArg,
) -> Result<RetrieveNativeRequest, WithdrawalError> {
    let caller = validate_caller_not_anonymous();
    let _guard = retrieve_withdraw_guard(caller).unwrap_or_else(|e| {
<<<<<<< HEAD
        ic_cdk::trap(&format!(
=======
        ic_cdk::trap(format!(
>>>>>>> 7494e9d3
            "Failed retrieving guard for principal {caller}: {e:?}"
        ))
    });

    let destination = validate_address_as_destination(&recipient).map_err(|e| match e {
        AddressValidationError::Invalid { .. } | AddressValidationError::NotSupported(_) => {
            WithdrawalError::InvalidDestination("Invalid destination entered".to_string())
        }
    })?;

    let amount = Wei::try_from(amount).expect("failed to convert Nat to u256");

    // If withdrawal_native_fee is some, the total transaction value should be as follow
    // amount - withdrawal_native_fee
    let (withdrawal_native_fee, minimum_withdrawal_amount) =
        read_state(|s| (s.withdrawal_native_fee, s.native_minimum_withdrawal_amount));

    if amount < minimum_withdrawal_amount {
        return Err(WithdrawalError::AmountTooLow {
            min_withdrawal_amount: minimum_withdrawal_amount.into(),
        });
    }

    // Check if l1_fee is required for this network
    let l1_fee = match read_state(|s| s.evm_network) {
        EvmNetwork::Base => Some(DEFAULT_L1_BASE_GAS_FEE),
        _ => None,
    };

    let client = read_state(LedgerClient::native_ledger_from_state);
    let now = ic_cdk::api::time();
    log!(INFO, "[withdraw]: burning {:?}", amount);
    match client
        .burn_from(
            caller.into(),
            amount,
            BurnMemo::Convert {
                to_address: destination,
            },
            None,
        )
        .await
    {
        Ok(ledger_burn_index) => {
            let withdrawal_request = NativeWithdrawalRequest {
                withdrawal_amount: amount,
                destination,
                ledger_burn_index,
                from: caller,
                from_subaccount: None,
                created_at: Some(now),
                l1_fee,
                withdrawal_fee: withdrawal_native_fee,
            };

            log!(
                INFO,
                "[withdraw]: queuing withdrawal request {:?}",
                withdrawal_request,
            );

            mutate_state(|s| {
                process_event(
                    s,
                    EventType::AcceptedNativeWithdrawalRequest(withdrawal_request.clone()),
                );
            });

            ic_cdk_timers::set_timer(Duration::from_secs(0), || {
                ic_cdk::futures::spawn_017_compat(process_retrieve_tokens_requests())
            });

            Ok(RetrieveNativeRequest::from(withdrawal_request))
        }
        Err(e) => Err(WithdrawalError::from(e)),
    }
}

#[update]
async fn retrieve_withdrawal_status(block_index: u64) -> RetrieveWithdrawalStatus {
    let ledger_burn_index = LedgerBurnIndex::new(block_index);
    read_state(|s| {
        s.withdrawal_transactions
            .transaction_status(&ledger_burn_index)
    })
}

#[query]
async fn withdrawal_status(parameter: WithdrawalSearchParameter) -> Vec<WithdrawalDetail> {
    use transactions::WithdrawalRequest::*;
    let parameter = transactions::WithdrawalSearchParameter::try_from(parameter).unwrap();
    read_state(|s| {
        s.withdrawal_transactions
            .withdrawal_status(&parameter)
            .into_iter()
            .map(|(request, status, tx)| WithdrawalDetail {
                withdrawal_id: *request.native_ledger_burn_index().as_ref(),
                recipient_address: request.payee().to_string(),
                token_symbol: match request {
                    Native(_) => s.native_symbol.to_string(),
                    Erc20(r) => s
                        .erc20_tokens
                        .get_alt(&r.erc20_contract_address)
                        .unwrap()
                        .to_string(),
                    Erc20Approve(_erc20_approve) => "USDC".to_string(),
                },
                withdrawal_amount: match request {
                    Native(r) => r.withdrawal_amount.into(),
                    Erc20(r) => r.withdrawal_amount.into(),
                    Erc20Approve(_erc20_approve) => Nat::from(0_u8),
                },
                max_transaction_fee: match (request, tx) {
                    (Native(_), None) => None,
                    (Native(r), Some(tx)) => {
                        r.withdrawal_amount.checked_sub(tx.amount).map(|x| x.into())
                    }
                    (Erc20(r), _) => Some(r.max_transaction_fee.into()),
                    (Erc20Approve(r), _) => Some(r.max_transaction_fee.into()),
                },
                from: request.from(),
                from_subaccount: request
                    .from_subaccount()
                    .clone()
                    .map(|subaccount| subaccount.0),
                status,
            })
            .collect()
    })
}

#[update]
async fn withdraw_erc20(
    WithdrawErc20Arg {
        amount,
        erc20_ledger_id,
        recipient,
    }: WithdrawErc20Arg,
) -> Result<RetrieveErc20Request, WithdrawErc20Error> {
    let caller = validate_caller_not_anonymous();
    let _guard = retrieve_withdraw_guard(caller).unwrap_or_else(|e| {
<<<<<<< HEAD
        ic_cdk::trap(&format!(
=======
        ic_cdk::trap(format!(
>>>>>>> 7494e9d3
            "Failed retrieving guard for principal {caller}: {e:?}"
        ))
    });

    let destination = validate_address_as_destination(&recipient).map_err(|e| match e {
        AddressValidationError::Invalid { .. } | AddressValidationError::NotSupported(_) => {
            WithdrawErc20Error::InvalidDestination("Invalid destination entered".to_string())
        }
    })?;

    let erc20_withdrawal_amount =
        Erc20Value::try_from(amount).expect("ERROR: failed to convert Nat to u256");

    let erc20_token = read_state(|s| s.find_erc20_token_by_ledger_id(&erc20_ledger_id))
        .ok_or_else(|| {
            let supported_erc20_tokens: BTreeSet<_> = read_state(|s| {
                s.supported_erc20_tokens()
                    .map(|token| token.into())
                    .collect()
            });
            WithdrawErc20Error::TokenNotSupported {
                supported_tokens: Vec::from_iter(supported_erc20_tokens),
            }
        })?;

    let (withdrawal_native_fee, native_ledger, native_transfer_fee) = read_state(|s| {
        (
            s.withdrawal_native_fee,
            LedgerClient::native_ledger_from_state(s),
            s.native_ledger_transfer_fee,
        )
    });

    let erc20_tx_fee = estimate_erc20_transaction_fee().await.ok_or_else(|| {
        WithdrawErc20Error::TemporarilyUnavailable("Failed to retrieve current gas fee".to_string())
    })?;

    // Check if l1_fee is required for this network
    let l1_fee = match read_state(|s| s.evm_network) {
        EvmNetwork::Base => Some(DEFAULT_L1_BASE_GAS_FEE),
        _ => None,
    };

    let now = ic_cdk::api::time();

    // amount that will be burnt to cover transaction_fees plus transaction_signing
    // cost(native_withdrawal_fee)
    let native_burn_amount = erc20_tx_fee
        .checked_add(l1_fee.unwrap_or(Wei::ZERO))
        .expect("Bug: Tx_fee plus l1_fee should fit in u256")
        .checked_add(withdrawal_native_fee.unwrap_or(Wei::ZERO))
        .unwrap_or(Wei::MAX);

    log!(
        INFO,
        "[withdraw_erc20]: burning {:?} native",
        native_burn_amount
    );

    match native_ledger
        .burn_from(
            caller.into(),
            native_burn_amount,
            BurnMemo::Erc20GasFee {
                erc20_token_symbol: erc20_token.erc20_token_symbol.clone(),
                erc20_withdrawal_amount,
                to_address: destination,
            },
            None,
        )
        .await
    {
        Ok(native_ledger_burn_index) => {
            log!(
                INFO,
                "[withdraw_erc20]: burning {} {}",
                erc20_withdrawal_amount,
                erc20_token.erc20_token_symbol
            );
            match LedgerClient::erc20_ledger(&erc20_token)
                .burn_from(
                    caller.into(),
                    erc20_withdrawal_amount,
                    BurnMemo::Erc20Convert {
                        erc20_withdrawal_id: native_ledger_burn_index.get(),
                        to_address: destination,
                    },
                    None,
                )
                .await
            {
                Ok(erc20_ledger_burn_index) => {
                    let withdrawal_request = Erc20WithdrawalRequest {
                        max_transaction_fee: erc20_tx_fee,
                        withdrawal_amount: erc20_withdrawal_amount,
                        destination,
                        native_ledger_burn_index,
                        erc20_ledger_id: erc20_token.erc20_ledger_id,
                        erc20_ledger_burn_index,
                        erc20_contract_address: erc20_token.erc20_contract_address,
                        from: caller,
                        from_subaccount: None,
                        created_at: now,
                        l1_fee,
                        is_wrapped_mint: Some(false),
                        withdrawal_fee: withdrawal_native_fee,
                    };
                    log!(
                        INFO,
                        "[withdraw_erc20]: queuing withdrawal request {:?}",
                        withdrawal_request
                    );
                    mutate_state(|s| {
                        process_event(
                            s,
                            EventType::AcceptedErc20WithdrawalRequest(withdrawal_request.clone()),
                        );
                    });

                    ic_cdk_timers::set_timer(Duration::from_secs(0), || {
                        ic_cdk::futures::spawn_017_compat(process_retrieve_tokens_requests())
                    });

                    Ok(RetrieveErc20Request::from(withdrawal_request))
                }
                Err(erc20_burn_error) => {
                    let reimbursed_amount = match &erc20_burn_error {
                        LedgerBurnError::TemporarilyUnavailable { .. } => native_burn_amount, //don't penalize user in case of an error outside of their control
                        LedgerBurnError::InsufficientFunds { .. }
                        | LedgerBurnError::AmountTooLow { .. }
                        | LedgerBurnError::InsufficientAllowance { .. } => native_burn_amount
                            .checked_sub(native_transfer_fee)
                            .unwrap_or(Wei::ZERO),
                    };

                    if reimbursed_amount > Wei::ZERO {
                        let reimbursement_request = ReimbursementRequest {
                            ledger_burn_index: native_ledger_burn_index,
                            reimbursed_amount: reimbursed_amount.change_units(),
                            to: caller,
                            to_subaccount: None,
                            transaction_hash: None,
                        };
                        mutate_state(|s| {
                            process_event(
                                s,
                                EventType::FailedErc20WithdrawalRequest(reimbursement_request),
                            );
                        });
                    }

                    Err(WithdrawErc20Error::Erc20LedgerError {
                        native_block_index: Nat::from(native_ledger_burn_index.get()),
                        error: erc20_burn_error.into(),
                    })
                }
            }
        }
        Err(native_burn_error) => Err(WithdrawErc20Error::NativeLedgerError {
            error: native_burn_error.into(),
        }),
    }
}

// mints wrapped tokens on the evm side corresponding to the locked tokens on the icp side
#[update]
async fn wrap_icrc(
    WrapIcrcArg {
        amount,
        icrc_ledger_id,
        recipient,
    }: WrapIcrcArg,
) -> Result<RetrieveWrapIcrcRequest, WrapIcrcError> {
    let caller = validate_caller_not_anonymous();
    let _guard = retrieve_withdraw_guard(caller).unwrap_or_else(|e| {
<<<<<<< HEAD
        ic_cdk::trap(&format!(
=======
        ic_cdk::trap(format!(
>>>>>>> 7494e9d3
            "Failed retrieving guard for principal {caller}: {e:?}"
        ))
    });

    let destination = validate_address_as_destination(&recipient).map_err(|e| match e {
        AddressValidationError::Invalid { .. } | AddressValidationError::NotSupported(_) => {
            WrapIcrcError::InvalidDestination("Invalid destination entered".to_string())
        }
    })?;

    let lock_amount = Erc20Value::try_from(amount).expect("ERROR: failed to convert Nat to u256");

    let erc20_token = read_state(|s| s.find_wrapped_erc20_token_by_icrc_ledger_id(&icrc_ledger_id))
        .ok_or_else(|| {
            let supported_wrapped_icrc_tokens: BTreeSet<_> = read_state(|s| {
                s.supported_wrapped_icrc_tokens()
                    .map(|(ledger_id, address)| WrappedIcrcToken {
                        base_token: ledger_id,
                        deployed_wrapped_erc20: address.to_string(),
                    })
                    .collect()
            });
            WrapIcrcError::TokenNotSupported {
                supported_tokens: Vec::from_iter(supported_wrapped_icrc_tokens),
            }
        })?;

    let (withdrawal_native_fee, native_ledger, native_transfer_fee) = read_state(|s| {
        (
            s.withdrawal_native_fee,
            LedgerClient::native_ledger_from_state(s),
            s.native_ledger_transfer_fee,
        )
    });

    let erc20_tx_fee = estimate_icrc_wrap_transaction_fee().await.ok_or_else(|| {
        WrapIcrcError::TemporarilyUnavailable("Failed to retrieve current gas fee".to_string())
    })?;

    // Check if l1_fee is required for this network
    let l1_fee = match read_state(|s| s.evm_network) {
        EvmNetwork::Base => Some(DEFAULT_L1_BASE_GAS_FEE),
        _ => None,
    };

    let now = ic_cdk::api::time();

    // amount that will be burnt to cover transaction_fees plus transaction_signing
    // cost(native_withdrawal_fee)
    let native_burn_amount = erc20_tx_fee
        .checked_add(l1_fee.unwrap_or(Wei::ZERO))
        .expect("Bug: Tx_fee plus l1_fee should fit in u256")
        .checked_add(withdrawal_native_fee.unwrap_or(Wei::ZERO))
        .unwrap_or(Wei::MAX);

    let icrc_ledger_client = LedgerClient::icrc_ledger(icrc_ledger_id);

    log!(INFO, "[wrap_icrc]: burning {:?} native", native_burn_amount);
    match native_ledger
        .burn_from(
            caller.into(),
            native_burn_amount,
            BurnMemo::WrapIcrcGasFee {
                wrapped_icrc_base: icrc_ledger_id,
                wrap_amount: lock_amount,
                to_address: destination,
            },
            None,
        )
        .await
    {
        Ok(native_ledger_burn_index) => {
            log!(INFO, "[wrap_icrc]: locking {}", icrc_ledger_id,);
            match icrc_ledger_client
                .burn_from(
                    caller.into(),
                    lock_amount,
                    BurnMemo::IcrcLocked {
                        to_address: destination,
                    },
                    None,
                )
                .await
            {
                Ok(erc20_ledger_burn_index) => {
                    let withdrawal_request = Erc20WithdrawalRequest {
                        max_transaction_fee: erc20_tx_fee,
                        withdrawal_amount: lock_amount,
                        destination,
                        native_ledger_burn_index,
                        erc20_ledger_id: icrc_ledger_id,
                        erc20_ledger_burn_index,
                        erc20_contract_address: erc20_token,
                        from: caller,
                        from_subaccount: None,
                        created_at: now,
                        l1_fee,
                        is_wrapped_mint: Some(true),
                        withdrawal_fee: withdrawal_native_fee,
                    };
                    log!(
                        INFO,
                        "[wrap_icrc]: queuing withdrawal request {:?}",
                        withdrawal_request
                    );
                    mutate_state(|s| {
                        process_event(
                            s,
                            EventType::AcceptedErc20WithdrawalRequest(withdrawal_request.clone()),
                        );
                    });

                    ic_cdk_timers::set_timer(Duration::from_secs(0), || {
                        ic_cdk::futures::spawn_017_compat(process_retrieve_tokens_requests())
                    });

                    Ok(RetrieveWrapIcrcRequest::from(withdrawal_request))
                }
                Err(icrc_lock_error) => {
                    let reimbursed_amount = match &icrc_lock_error {
                        LedgerBurnError::TemporarilyUnavailable { .. } => native_burn_amount, //don't penalize user in case of an error outside of their control
                        LedgerBurnError::InsufficientFunds { .. }
                        | LedgerBurnError::AmountTooLow { .. }
                        | LedgerBurnError::InsufficientAllowance { .. } => native_burn_amount
                            .checked_sub(native_transfer_fee)
                            .unwrap_or(Wei::ZERO),
                    };

                    if reimbursed_amount > Wei::ZERO {
                        let reimbursement_request = ReimbursementRequest {
                            ledger_burn_index: native_ledger_burn_index,
                            reimbursed_amount: reimbursed_amount.change_units(),
                            to: caller,
                            to_subaccount: None,
                            transaction_hash: None,
                        };
                        mutate_state(|s| {
                            process_event(
                                s,
                                EventType::FailedIcrcLockRequest(reimbursement_request),
                            );
                        });
                    }

                    Err(WrapIcrcError::IcrcLedgerError {
                        native_block_index: Nat::from(native_ledger_burn_index.get()),
                        error: icrc_lock_error.into(),
                    })
                }
            }
        }
        Err(native_burn_error) => Err(WrapIcrcError::NativeLedgerError {
            error: native_burn_error.into(),
        }),
    }
}

#[update]
async fn activate_swap_feature(ic_usdc_ledger_id: Principal, swap_contract_address: String) -> Nat {
    let caller = validate_caller_not_anonymous();
    if caller != Principal::from_text(APPIC_CONTROLLER_PRINCIPAL).unwrap() {
        panic!("ONLY appic controller can activate swap_feature");
    }

    let erc20_token = read_state(|s| s.find_erc20_token_by_ledger_id(&ic_usdc_ledger_id))
        .expect("could not find icUSDC tokens with provided principal");

    let (withdrawal_native_fee, native_ledger, minter_address) = read_state(|s| {
        (
            s.withdrawal_native_fee,
            LedgerClient::native_ledger_from_state(s),
            s.minter_address()
                .expect("expextd minter address to be presented"),
        )
    });

    let tx_fee = estimate_usdc_approval_fee()
        .await
        .expect("Failed to retrieve current gas fee");

    // Check if l1_fee is required for this network
    let l1_fee = match read_state(|s| s.evm_network) {
        EvmNetwork::Base => Some(DEFAULT_L1_BASE_GAS_FEE),
        _ => None,
    };

    let swap_contract_address =
        Address::from_str(&swap_contract_address).expect("Invalid swap contract address");

    let now = ic_cdk::api::time();

    // amount that will be burnt to cover transaction_fees plus transaction_signing
    // cost(native_withdrawal_fee)
    let native_burn_amount = tx_fee
        .checked_add(l1_fee.unwrap_or(Wei::ZERO))
        .expect("Bug: Tx_fee plus l1_fee should fit in u256")
        .checked_add(withdrawal_native_fee.unwrap_or(Wei::ZERO))
        .unwrap_or(Wei::MAX);

    log!(
        INFO,
        "[withdraw_erc20]: burning {:?} native",
        native_burn_amount
    );
    mutate_state(|s| {
        process_event(
            s,
            EventType::SwapContractActivated {
                swap_contract_address,
                usdc_contract_address: erc20_token.erc20_contract_address,
                ic_usdc_ledger_id,
            },
        );
    });

    match native_ledger
        .burn_from(
            caller.into(),
            native_burn_amount,
            BurnMemo::Erc20GasFee {
                erc20_token_symbol: erc20_token.erc20_token_symbol.clone(),
                erc20_withdrawal_amount: Erc20Value::ZERO,
                to_address: Address::ZERO,
            },
            None,
        )
        .await
    {
        Ok(native_ledger_burn_index) => {
            let approval_request = Erc20Approve {
                max_transaction_fee: tx_fee,
                minter_address,
                native_ledger_burn_index,
                erc20_contract_address: erc20_token.erc20_contract_address,
                from: caller,
                from_subaccount: None,
                created_at: now,
                l1_fee,
                withdrawal_fee: withdrawal_native_fee,
            };

            mutate_state(|s| {
                process_event(
                    s,
                    EventType::AcceptedSwapActivationRequest(approval_request.clone()),
                );
            });

            ic_cdk_timers::set_timer(Duration::from_secs(0), || {
                ic_cdk::spawn(process_retrieve_tokens_requests())
            });

            native_ledger_burn_index.get().into()
        }
        Err(_native_burn_error) => panic!("Failed to burn native token to cover transaction fee"),
    }
}

async fn estimate_erc20_transaction_fee() -> Option<Wei> {
    lazy_refresh_gas_fee_estimate()
        .await
        .map(|gas_fee_estimate| {
            gas_fee_estimate
                .to_price(ERC20_WITHDRAWAL_TRANSACTION_GAS_LIMIT)
                .max_transaction_fee()
        })
}

async fn estimate_icrc_wrap_transaction_fee() -> Option<Wei> {
    lazy_refresh_gas_fee_estimate()
        .await
        .map(|gas_fee_estimate| {
            gas_fee_estimate
                .to_price(ERC20_MINT_TRANSACTION_GAS_LIMIT)
                .max_transaction_fee()
        })
}

async fn estimate_usdc_approval_fee() -> Option<Wei> {
    lazy_refresh_gas_fee_estimate()
        .await
        .map(|gas_fee_estimate| {
            gas_fee_estimate
                .to_price(ERC20_APPROVAL_TRANSACTION_GAS_LIMIT)
                .max_transaction_fee()
        })
}

#[update]
async fn add_erc20_token(erc20_token: AddErc20Token) {
    let orchestrator_id = read_state(|s| s.ledger_suite_manager_id)
        .unwrap_or_else(|| ic_cdk::trap("ERROR: ERC-20 feature is not activated"));
<<<<<<< HEAD
    if orchestrator_id != ic_cdk::caller() {
        ic_cdk::trap(&format!(
=======
    if orchestrator_id != ic_cdk::api::msg_caller() {
        ic_cdk::trap(format!(
>>>>>>> 7494e9d3
            "ERROR: only the orchestrator {orchestrator_id} can add ERC-20 tokens"
        ));
    }
    let erc20_token =
<<<<<<< HEAD
        ERC20Token::try_from(erc20_token).unwrap_or_else(|e| ic_cdk::trap(&format!("ERROR: {e}")));
=======
        ERC20Token::try_from(erc20_token).unwrap_or_else(|e| ic_cdk::trap(format!("ERROR: {e}")));
>>>>>>> 7494e9d3
    mutate_state(|s| process_event(s, EventType::AddedErc20Token(erc20_token)));
}

#[update]
async fn get_canister_status() -> ic_cdk::api::management_canister::main::CanisterStatusResponse {
    ic_cdk::api::management_canister::main::canister_status(
        ic_cdk::api::management_canister::main::CanisterIdRecord {
            canister_id: ic_cdk::id(),
        },
    )
    .await
    .expect("failed to fetch canister status")
    .0
}

<<<<<<< HEAD
=======
// Only the swap canister can call this function to make the process of swapping faster
#[update]
async fn check_new_deposits() {
    let swap_canister_id = read_state(|s| s.swap_canister_id)
        .unwrap_or_else(|| ic_cdk::trap("ERROR: swap feature not activated"));
    if swap_canister_id != ic_cdk::api::msg_caller() {
        ic_cdk::trap(format!(
            "ERROR: only the swap canister id {swap_canister_id} can add request for early deposit check"
        ));
    }
    scrape_logs().await;
}

>>>>>>> 7494e9d3
#[query]
fn get_events(arg: GetEventsArg) -> GetEventsResult {
    use evm_minter::candid_types::events::{
        AccessListItem, ReimbursementIndex as CandidReimbursementIndex,
        TransactionReceipt as CandidTransactionReceipt,
        TransactionStatus as CandidTransactionStatus, UnsignedTransaction,
    };
    //use crate::candid_types::
    use evm_minter::rpc_declarations::TransactionReceipt;
    use evm_minter::tx::Eip1559TransactionRequest;
    use serde_bytes::ByteBuf;

    const MAX_EVENTS_PER_RESPONSE: u64 = 100;

    fn map_event_source(
        EventSource {
            transaction_hash,
            log_index,
        }: EventSource,
    ) -> CandidEventSource {
        CandidEventSource {
            transaction_hash: transaction_hash.to_string(),
            log_index: log_index.into(),
        }
    }

    fn map_reimbursement_index(index: ReimbursementIndex) -> CandidReimbursementIndex {
        match index {
            ReimbursementIndex::Native { ledger_burn_index } => CandidReimbursementIndex::Native {
                ledger_burn_index: ledger_burn_index.get().into(),
            },
            ReimbursementIndex::Erc20 {
                native_ledger_burn_index,
                ledger_id,
                erc20_ledger_burn_index,
            } => CandidReimbursementIndex::Erc20 {
                native_ledger_burn_index: native_ledger_burn_index.get().into(),
                ledger_id,
                erc20_ledger_burn_index: erc20_ledger_burn_index.get().into(),
            },
            ReimbursementIndex::IcrcWrap {
                native_ledger_burn_index,
                icrc_token,
                icrc_ledger_lock_index,
            } => CandidReimbursementIndex::IcrcWrap {
                native_ledger_burn_index: native_ledger_burn_index.get().into(),
                icrc_token,
                icrc_ledger_lock_index: icrc_ledger_lock_index.get().into(),
            },
        }
    }

    fn map_unsigned_transaction(tx: Eip1559TransactionRequest) -> UnsignedTransaction {
        UnsignedTransaction {
            chain_id: tx.chain_id.into(),
            nonce: tx.nonce.into(),
            max_priority_fee_per_gas: tx.max_priority_fee_per_gas.into(),
            max_fee_per_gas: tx.max_fee_per_gas.into(),
            gas_limit: tx.gas_limit.into(),
            destination: tx.destination.to_string(),
            value: tx.amount.into(),
            data: ByteBuf::from(tx.data),
            access_list: tx
                .access_list
                .0
                .iter()
                .map(|item| AccessListItem {
                    address: item.address.to_string(),
                    storage_keys: item
                        .storage_keys
                        .iter()
                        .map(|key| ByteBuf::from(key.0.to_vec()))
                        .collect(),
                })
                .collect(),
        }
    }

    fn map_transaction_receipt(receipt: TransactionReceipt) -> CandidTransactionReceipt {
        use evm_minter::rpc_declarations::TransactionStatus;
        CandidTransactionReceipt {
            block_hash: receipt.block_hash.to_string(),
            block_number: receipt.block_number.into(),
            effective_gas_price: receipt.effective_gas_price.into(),
            gas_used: receipt.gas_used.into(),
            status: match receipt.status {
                TransactionStatus::Success => CandidTransactionStatus::Success,
                TransactionStatus::Failure => CandidTransactionStatus::Failure,
            },
            transaction_hash: receipt.transaction_hash.to_string(),
        }
    }

    fn map_event(Event { timestamp, payload }: Event) -> CandidEvent {
        use evm_minter::candid_types::events::EventPayload as EP;
        CandidEvent {
            timestamp,
            payload: match payload {
                EventType::Init(args) => EP::Init(args),
                EventType::Upgrade(args) => EP::Upgrade(args),
                EventType::AcceptedDeposit(ReceivedNativeEvent {
                    transaction_hash,
                    block_number,
                    log_index,
                    from_address,
                    value,
                    principal,
                    subaccount,
                }) => EP::AcceptedDeposit {
                    transaction_hash: transaction_hash.to_string(),
                    block_number: block_number.into(),
                    log_index: log_index.into(),
                    from_address: from_address.to_string(),
                    value: value.into(),
                    principal,
                    subaccount: subaccount.map(|s| s.to_bytes()),
                },
                EventType::AcceptedErc20Deposit(ReceivedErc20Event {
                    transaction_hash,
                    block_number,
                    log_index,
                    from_address,
                    value,
                    principal,
                    erc20_contract_address,
                    subaccount,
                }) => EP::AcceptedErc20Deposit {
                    transaction_hash: transaction_hash.to_string(),
                    block_number: block_number.into(),
                    log_index: log_index.into(),
                    from_address: from_address.to_string(),
                    value: value.into(),
                    principal,
                    erc20_contract_address: erc20_contract_address.to_string(),
                    subaccount: subaccount.map(|s| s.to_bytes()),
                },
                EventType::InvalidDeposit {
                    event_source,
                    reason,
                } => EP::InvalidDeposit {
                    event_source: map_event_source(event_source),
                    reason,
                },
                EventType::MintedNative {
                    event_source,
                    mint_block_index,
                } => EP::MintedNative {
                    event_source: map_event_source(event_source),
                    mint_block_index: mint_block_index.get().into(),
                },
                EventType::SyncedToBlock { block_number } => EP::SyncedToBlock {
                    block_number: block_number.into(),
                },
                EventType::AcceptedNativeWithdrawalRequest(NativeWithdrawalRequest {
                    withdrawal_amount,
                    destination,
                    ledger_burn_index,
                    from,
                    from_subaccount,
                    created_at,
                    l1_fee,
                    withdrawal_fee,
                }) => EP::AcceptedNativeWithdrawalRequest {
                    withdrawal_amount: withdrawal_amount.into(),
                    destination: destination.to_string(),
                    ledger_burn_index: ledger_burn_index.get().into(),
                    from,
                    from_subaccount: from_subaccount.map(|s| s.0),
                    created_at,
                    l1_fee: l1_fee.map(|fee| fee.into()),
                    withdrawal_fee: withdrawal_fee.map(|fee| fee.into()),
                },
                EventType::CreatedTransaction {
                    withdrawal_id,
                    transaction,
                } => EP::CreatedTransaction {
                    withdrawal_id: withdrawal_id.get().into(),
                    transaction: map_unsigned_transaction(transaction),
                },
                EventType::SignedTransaction {
                    withdrawal_id,
                    transaction,
                } => EP::SignedTransaction {
                    withdrawal_id: withdrawal_id.get().into(),
                    raw_transaction: transaction.raw_transaction_hex(),
                },
                EventType::ReplacedTransaction {
                    withdrawal_id,
                    transaction,
                } => EP::ReplacedTransaction {
                    withdrawal_id: withdrawal_id.get().into(),
                    transaction: map_unsigned_transaction(transaction),
                },
                EventType::FinalizedTransaction {
                    withdrawal_id,
                    transaction_receipt,
                } => EP::FinalizedTransaction {
                    withdrawal_id: withdrawal_id.get().into(),
                    transaction_receipt: map_transaction_receipt(transaction_receipt),
                },
                EventType::ReimbursedNativeWithdrawal(Reimbursed {
                    burn_in_block: withdrawal_id,
                    reimbursed_in_block,
                    reimbursed_amount,
                    transaction_hash,
                    transfer_fee: _,
                }) => EP::ReimbursedNativeWithdrawal {
                    withdrawal_id: withdrawal_id.get().into(),
                    reimbursed_in_block: reimbursed_in_block.get().into(),
                    reimbursed_amount: reimbursed_amount.into(),
                    transaction_hash: transaction_hash.map(|h| h.to_string()),
                },
                EventType::ReimbursedErc20Withdrawal {
                    native_ledger_burn_index,
                    erc20_ledger_id,
                    reimbursed,
                } => EP::ReimbursedErc20Withdrawal {
                    withdrawal_id: native_ledger_burn_index.get().into(),
                    burn_in_block: reimbursed.burn_in_block.get().into(),
                    ledger_id: erc20_ledger_id,
                    reimbursed_in_block: reimbursed.reimbursed_in_block.get().into(),
                    reimbursed_amount: reimbursed.reimbursed_amount.into(),
                    transaction_hash: reimbursed.transaction_hash.map(|h| h.to_string()),
                },
                EventType::SkippedBlock { block_number } => EP::SkippedBlock {
                    block_number: block_number.into(),
                },
                EventType::AddedErc20Token(token) => EP::AddedErc20Token {
                    chain_id: token.chain_id.chain_id().into(),
                    address: token.erc20_contract_address.to_string(),
                    erc20_token_symbol: token.erc20_token_symbol.to_string(),
                    erc20_ledger_id: token.erc20_ledger_id,
                },
                EventType::AcceptedErc20WithdrawalRequest(Erc20WithdrawalRequest {
                    max_transaction_fee,
                    withdrawal_amount,
                    destination,
                    native_ledger_burn_index,
                    erc20_contract_address,
                    erc20_ledger_id,
                    erc20_ledger_burn_index,
                    from,
                    from_subaccount,
                    created_at,
                    l1_fee,
                    withdrawal_fee,
                    is_wrapped_mint,
                }) => EP::AcceptedErc20WithdrawalRequest {
                    max_transaction_fee: max_transaction_fee.into(),
                    withdrawal_amount: withdrawal_amount.into(),
                    erc20_contract_address: erc20_contract_address.to_string(),
                    destination: destination.to_string(),
                    native_ledger_burn_index: native_ledger_burn_index.get().into(),
                    erc20_ledger_id,
                    erc20_ledger_burn_index: erc20_ledger_burn_index.get().into(),
                    from,
                    from_subaccount: from_subaccount.map(|s| s.0),
                    created_at,
                    l1_fee: l1_fee.map(|fee| fee.into()),
                    withdrawal_fee: withdrawal_fee.map(|fee| fee.into()),
                    is_wrapped_mint: is_wrapped_mint.unwrap_or_default(),
                },
                EventType::MintedErc20 {
                    event_source,
                    mint_block_index,
                    erc20_token_symbol,
                    erc20_contract_address,
                } => EP::MintedErc20 {
                    event_source: map_event_source(event_source),
                    mint_block_index: mint_block_index.get().into(),
                    erc20_token_symbol,
                    erc20_contract_address: erc20_contract_address.to_string(),
                },
                EventType::FailedErc20WithdrawalRequest(ReimbursementRequest {
                    ledger_burn_index,
                    reimbursed_amount,
                    to,
                    to_subaccount,
                    transaction_hash: _,
                }) => EP::FailedErc20WithdrawalRequest {
                    withdrawal_id: ledger_burn_index.get().into(),
                    reimbursed_amount: reimbursed_amount.into(),
                    to,
                    to_subaccount: to_subaccount.map(|s| s.0),
                },
                EventType::QuarantinedDeposit { event_source } => EP::QuarantinedDeposit {
                    event_source: map_event_source(event_source),
                },
                EventType::QuarantinedReimbursement { index } => EP::QuarantinedReimbursement {
                    index: map_reimbursement_index(index),
                },
                EventType::AcceptedWrappedIcrcBurn(ReceivedBurnEvent {
                    transaction_hash,
                    block_number,
                    log_index,
                    from_address,
                    value,
                    principal,
                    wrapped_erc20_contract_address,
                    icrc_token_principal,
                    subaccount,
                }) => EP::AcceptedWrappedIcrcBurn {
                    transaction_hash: transaction_hash.to_string(),
                    block_number: block_number.into(),
                    log_index: log_index.into(),
                    from_address: from_address.to_string(),
                    value: value.into(),
                    principal,
                    wrapped_erc20_contract_address: wrapped_erc20_contract_address.to_string(),
                    icrc_token_principal,
                    subaccount: subaccount.map(|s| s.to_bytes()),
                },
                EventType::InvalidEvent {
                    event_source,
                    reason,
                } => EP::InvalidEvent {
                    event_source: map_event_source(event_source),
                    reason: reason.to_string(),
                },
                EventType::DeployedWrappedIcrcToken(ReceivedWrappedIcrcDeployedEvent {
                    transaction_hash,
                    block_number,
                    log_index,
                    base_token,
                    deployed_wrapped_erc20,
                }) => EP::DeployedWrappedIcrcToken {
                    transaction_hash: transaction_hash.to_string(),
                    block_number: block_number.into(),
                    log_index: log_index.into(),
                    base_token,
                    deployed_wrapped_erc20: deployed_wrapped_erc20.to_string(),
                },
                EventType::QuarantinedRelease {
                    event_source,
                    release_event: _,
                } => EP::QuarantinedRelease {
                    event_source: map_event_source(event_source),
                },
                EventType::ReleasedIcrcToken {
                    event_source,
                    release_block_index,
                    released_icrc_token: _,
                    wrapped_erc20_contract_address: _,
                    transfer_fee,
                } => EP::ReleasedIcrcToken {
                    event_source: map_event_source(event_source),
                    release_block_index: release_block_index.get().into(),
                    transfer_fee: transfer_fee.into(),
                },
                EventType::FailedIcrcLockRequest(ReimbursementRequest {
                    ledger_burn_index,
                    reimbursed_amount,
                    to,
                    to_subaccount,
                    transaction_hash: _,
                }) => EP::FailedIcrcLockRequest {
                    withdrawal_id: ledger_burn_index.get().into(),
                    reimbursed_amount: reimbursed_amount.into(),
                    to,
                    to_subaccount: to_subaccount.map(|s| s.0),
                },
                EventType::ReimbursedIcrcWrap {
                    native_ledger_burn_index,
                    reimbursed_icrc_token,
                    reimbursed,
                } => EP::ReimbursedIcrcWrap {
                    native_ledger_burn_index: native_ledger_burn_index.get().into(),
                    lock_in_block: reimbursed.burn_in_block.get().into(),
                    reimbursed_in_block: reimbursed.reimbursed_in_block.get().into(),
                    reimbursed_icrc_token,
                    reimbursed_amount: reimbursed.reimbursed_amount.into(),
                    transaction_hash: reimbursed.transaction_hash.map(|hash| hash.to_string()),
                    transfer_fee: reimbursed.transfer_fee.map(|fee| fee.into()),
                },
                EventType::SwapContractActivated {
                    swap_contract_address,
                    usdc_contract_address,
                    ic_usdc_ledger_id,
                } => EP::SwapContractActivated {
                    swap_contract_address: swap_contract_address.to_string(),
                    usdc_contract_address: usdc_contract_address.to_string(),
                    ic_usdc_ledger_id,
                },
                EventType::AcceptedSwapActivationRequest(_erc20_approve) => {
                    EP::AcceptedSwapActivationRequest
                }
            },
        }
    }

    let events = storage::with_event_iter(|it| {
        it.skip(arg.start as usize)
            .take(arg.length.min(MAX_EVENTS_PER_RESPONSE) as usize)
            .map(map_event)
            .collect()
    });

    GetEventsResult {
        events,
        total_event_count: storage::total_event_count(),
    }
}

#[update]
pub async fn update_chain_data(chain_data: ChainData) {
    let caller = ic_cdk::api::msg_caller();
    let rpc_helper_identity = Principal::from_text(RPC_HELPER_PRINCIPAL).unwrap();

    if caller != rpc_helper_identity {
        panic!("Access Denied");
    }

    let now = ic_cdk::api::time();
    let network = read_state(|s| s.evm_network());

    let latest_block_number = apply_safe_threshold_to_latest_block_numner(
        network,
        BlockNumber::try_from(chain_data.latest_block_number)
            .expect("Failed to parse block number"),
    );

    let previous_observed_block =
        read_state(|s| s.last_observed_block_number).unwrap_or(BlockNumber::ZERO);

    if previous_observed_block > latest_block_number {
        return;
    }

    let fee_history =
        parse_fee_history(chain_data.fee_history).expect("Failed to parse fee hisotry");

    match estimate_transaction_fee(&fee_history) {
        Ok(estimate) => {
            mutate_state(|s| {
                s.last_transaction_price_estimate = Some((now, estimate.clone()));
                s.last_observed_block_number = Some(latest_block_number);
                s.last_observed_block_time = Some(now);
            });
        }
        Err(e) => {
            log!(
                INFO,
                "[refresh_gas_fee_estimate]: Failed estimating gas fee: {e:?}",
            );
        }
    };
}

<<<<<<< HEAD
#[cfg(not(any(target_arch = "wasm32")))]
pub fn heap_memory_size_bytes() -> usize {
    0
}

=======
>>>>>>> 7494e9d3
// list every base URL that users will authenticate to your app from
#[update]
fn icrc28_trusted_origins() -> Icrc28TrustedOriginsResponse {
    let trusted_origins = vec![
        String::from("https://dduc6-3yaaa-aaaal-ai63a-cai.icp0.io"),
        String::from("https://dduc6-3yaaa-aaaal-ai63a-cai.raw.icp0.io"),
        String::from("https://dduc6-3yaaa-aaaal-ai63a-cai.ic0.app"),
        String::from("https://dduc6-3yaaa-aaaal-ai63a-cai.raw.ic0.app"),
        String::from("https://dduc6-3yaaa-aaaal-ai63a-cai.icp0.icp-api.io"),
        String::from("https://dduc6-3yaaa-aaaal-ai63a-cai.icp-api.io"),
        String::from("https://app.appicdao.com"),
        String::from("https://ib67n-yiaaa-aaaao-qjwca-cai.icp0.io"),
        String::from("https://ib67n-yiaaa-aaaao-qjwca-cai.raw.icp0.io"),
        String::from("https://ib67n-yiaaa-aaaao-qjwca-cai.ic0.app"),
        String::from("https://ib67n-yiaaa-aaaao-qjwca-cai.raw.ic0.app"),
        String::from("https://ib67n-yiaaa-aaaao-qjwca-cai.icp0.icp-api.io"),
        String::from("https://ib67n-yiaaa-aaaao-qjwca-cai.icp-api.io"),
        String::from("https://test.appicdao.com"),
    ];

    Icrc28TrustedOriginsResponse { trusted_origins }
}

fn main() {}

// Enable Candid export
ic_cdk::export_candid!();<|MERGE_RESOLUTION|>--- conflicted
+++ resolved
@@ -224,13 +224,8 @@
                     if erc20_ledger_id == read_state(|s| s.native_ledger_id) {
                         NATIVE_WITHDRAWAL_TRANSACTION_GAS_LIMIT
                     } else {
-<<<<<<< HEAD
-                        ic_cdk::trap(&format!(
-                            "ERROR: Unsupported ckERC20 token ledger {erc20_ledger_id}"
-=======
                         ic_cdk::trap(format!(
                             r#"ERROR: Unsupported ckERC20 token ledger {erc20_ledger_id}"#
->>>>>>> 7494e9d3
                         ))
                     }
                 }
@@ -370,11 +365,7 @@
 ) -> Result<RetrieveNativeRequest, WithdrawalError> {
     let caller = validate_caller_not_anonymous();
     let _guard = retrieve_withdraw_guard(caller).unwrap_or_else(|e| {
-<<<<<<< HEAD
-        ic_cdk::trap(&format!(
-=======
         ic_cdk::trap(format!(
->>>>>>> 7494e9d3
             "Failed retrieving guard for principal {caller}: {e:?}"
         ))
     });
@@ -516,11 +507,7 @@
 ) -> Result<RetrieveErc20Request, WithdrawErc20Error> {
     let caller = validate_caller_not_anonymous();
     let _guard = retrieve_withdraw_guard(caller).unwrap_or_else(|e| {
-<<<<<<< HEAD
-        ic_cdk::trap(&format!(
-=======
         ic_cdk::trap(format!(
->>>>>>> 7494e9d3
             "Failed retrieving guard for principal {caller}: {e:?}"
         ))
     });
@@ -696,11 +683,7 @@
 ) -> Result<RetrieveWrapIcrcRequest, WrapIcrcError> {
     let caller = validate_caller_not_anonymous();
     let _guard = retrieve_withdraw_guard(caller).unwrap_or_else(|e| {
-<<<<<<< HEAD
-        ic_cdk::trap(&format!(
-=======
         ic_cdk::trap(format!(
->>>>>>> 7494e9d3
             "Failed retrieving guard for principal {caller}: {e:?}"
         ))
     });
@@ -993,43 +976,20 @@
 async fn add_erc20_token(erc20_token: AddErc20Token) {
     let orchestrator_id = read_state(|s| s.ledger_suite_manager_id)
         .unwrap_or_else(|| ic_cdk::trap("ERROR: ERC-20 feature is not activated"));
-<<<<<<< HEAD
-    if orchestrator_id != ic_cdk::caller() {
-        ic_cdk::trap(&format!(
-=======
     if orchestrator_id != ic_cdk::api::msg_caller() {
         ic_cdk::trap(format!(
->>>>>>> 7494e9d3
             "ERROR: only the orchestrator {orchestrator_id} can add ERC-20 tokens"
         ));
     }
     let erc20_token =
-<<<<<<< HEAD
-        ERC20Token::try_from(erc20_token).unwrap_or_else(|e| ic_cdk::trap(&format!("ERROR: {e}")));
-=======
         ERC20Token::try_from(erc20_token).unwrap_or_else(|e| ic_cdk::trap(format!("ERROR: {e}")));
->>>>>>> 7494e9d3
     mutate_state(|s| process_event(s, EventType::AddedErc20Token(erc20_token)));
 }
 
-#[update]
-async fn get_canister_status() -> ic_cdk::api::management_canister::main::CanisterStatusResponse {
-    ic_cdk::api::management_canister::main::canister_status(
-        ic_cdk::api::management_canister::main::CanisterIdRecord {
-            canister_id: ic_cdk::id(),
-        },
-    )
-    .await
-    .expect("failed to fetch canister status")
-    .0
-}
-
-<<<<<<< HEAD
-=======
 // Only the swap canister can call this function to make the process of swapping faster
 #[update]
 async fn check_new_deposits() {
-    let swap_canister_id = read_state(|s| s.swap_canister_id)
+    let swap_canister_id = read_state(|s| s.dex_canister_id)
         .unwrap_or_else(|| ic_cdk::trap("ERROR: swap feature not activated"));
     if swap_canister_id != ic_cdk::api::msg_caller() {
         ic_cdk::trap(format!(
@@ -1039,7 +999,6 @@
     scrape_logs().await;
 }
 
->>>>>>> 7494e9d3
 #[query]
 fn get_events(arg: GetEventsArg) -> GetEventsResult {
     use evm_minter::candid_types::events::{
@@ -1488,14 +1447,6 @@
     };
 }
 
-<<<<<<< HEAD
-#[cfg(not(any(target_arch = "wasm32")))]
-pub fn heap_memory_size_bytes() -> usize {
-    0
-}
-
-=======
->>>>>>> 7494e9d3
 // list every base URL that users will authenticate to your app from
 #[update]
 fn icrc28_trusted_origins() -> Icrc28TrustedOriginsResponse {
